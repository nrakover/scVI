--- conflicted
+++ resolved
@@ -1404,7 +1404,6 @@
         return libraries.ravel()
 
     @torch.no_grad()
-<<<<<<< HEAD
     def get_sample_scale(
         self,
         transform_batch=None,
@@ -1414,7 +1413,7 @@
         return_df=False,
         n_samples=1,
         return_mean=True
-    ):
+    ) -> np.ndarray:
         ''' Returns the frequencies of expression for the data.
 
         :param transform_batch: Batches to condition on.
@@ -1440,12 +1439,6 @@
             gene_mask = slice(None)
         else:
             gene_mask = self.gene_dataset._get_genes_filter_mask_by_attribute(gene_list, return_data=False)
-=======
-    def get_sample_scale(self, transform_batch=None) -> np.ndarray:
-        """Computes data's scales.
-
-        """
->>>>>>> 14c60f35
 
         px_scales = []
         for tensors in self.sequential(batch_size):
